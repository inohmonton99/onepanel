--- conflicted
+++ resolved
@@ -27,7 +27,6 @@
 }
 
 type Workspace struct {
-<<<<<<< HEAD
 	ID                       uint64
 	Namespace                string
 	UID                      string
@@ -42,20 +41,9 @@
 	StartedAt                *time.Time         `db:"started_at"`
 	PausedAt                 *time.Time         `db:"paused_at"`
 	TerminatedAt             *time.Time         `db:"terminated_at"`
-	WorkspaceTemplate        *WorkspaceTemplate `valid:"-"`
+	WorkspaceTemplate        *WorkspaceTemplate `db:"workspace_template" valid:"-"`
 	WorkspaceTemplateID      uint64             `db:"workspace_template_id"`
 	WorkspaceTemplateVersion uint64             `db:"workspace_template_version"`
-=======
-	ID                uint64
-	UID               string
-	Name              string `valid:"stringlength(3|63)~Name should be between 3 to 63 characters,dns,required"`
-	Labels            map[string]string
-	Parameters        []Parameter
-	Status            WorkspaceStatus
-	CreatedAt         time.Time          `db:"created_at"`
-	ModifiedAt        time.Time          `db:"modified_at"`
-	WorkspaceTemplate *WorkspaceTemplate `db:"workspace_template" valid:"-"`
->>>>>>> 7d720a43
 }
 
 type WorkspaceSpec struct {
