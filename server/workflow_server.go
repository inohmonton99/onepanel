package server

import (
	"context"
	"github.com/onepanelio/core/pkg/util"
	"github.com/onepanelio/core/server/converter"
	"google.golang.org/grpc/codes"
	"math"
	"sort"
	"strings"
	"time"

	"github.com/golang/protobuf/ptypes/empty"
	"github.com/onepanelio/core/api"
	v1 "github.com/onepanelio/core/pkg"
	"github.com/onepanelio/core/pkg/util/ptr"
	"github.com/onepanelio/core/server/auth"
)

type WorkflowServer struct{}

func NewWorkflowServer() *WorkflowServer {
	return &WorkflowServer{}
}

func GenApiWorkflowExecution(wf *v1.WorkflowExecution) (workflow *api.WorkflowExecution) {
	return apiWorkflowExecution(wf)
}

func apiWorkflowExecution(wf *v1.WorkflowExecution) (workflow *api.WorkflowExecution) {
	workflow = &api.WorkflowExecution{
		CreatedAt: wf.CreatedAt.Format(time.RFC3339),
		Name:      wf.Name,
		Uid:       wf.UID,
		Phase:     string(wf.Phase),
		Manifest:  wf.Manifest,
	}

	if !wf.StartedAt.IsZero() {
		workflow.StartedAt = wf.StartedAt.Format(time.RFC3339)
	}
	if !wf.FinishedAt.IsZero() {
		workflow.FinishedAt = wf.FinishedAt.Format(time.RFC3339)
	}

	if wf.WorkflowTemplate != nil {
		workflow.WorkflowTemplate = apiWorkflowTemplate(wf.WorkflowTemplate)
	}

	return
}

<<<<<<< HEAD
=======
func apiWorkflowTemplate(wft *v1.WorkflowTemplate) *api.WorkflowTemplate {
	res := &api.WorkflowTemplate{
		Uid:        wft.UID,
		CreatedAt:  wft.CreatedAt.UTC().Format(time.RFC3339),
		Name:       wft.Name,
		Version:    wft.Version,
		Manifest:   wft.Manifest,
		IsLatest:   wft.IsLatest,
		IsArchived: wft.IsArchived,
	}

	if wft.WorkflowExecutionStatisticReport != nil {
		res.Stats = &api.WorkflowExecutionStatisticReport{
			Total:        wft.WorkflowExecutionStatisticReport.Total,
			LastExecuted: wft.WorkflowExecutionStatisticReport.LastExecuted.String(),
			Running:      wft.WorkflowExecutionStatisticReport.Running,
			Completed:    wft.WorkflowExecutionStatisticReport.Completed,
			Failed:       wft.WorkflowExecutionStatisticReport.Failed,
		}
	}

	return res
}

func mapToKeyValue(input map[string]string) []*api.KeyValue {
	var result []*api.KeyValue
	for key, value := range input {
		keyValue := &api.KeyValue{
			Key:   key,
			Value: value,
		}

		result = append(result, keyValue)
	}

	return result
}

>>>>>>> d4687e1b
func (s *WorkflowServer) CreateWorkflowExecution(ctx context.Context, req *api.CreateWorkflowExecutionRequest) (*api.WorkflowExecution, error) {
	client := ctx.Value("kubeClient").(*v1.Client)
	allowed, err := auth.IsAuthorized(client, req.Namespace, "create", "argoproj.io", "workflows", "")
	if err != nil || !allowed {
		return nil, err
	}

	workflow := &v1.WorkflowExecution{
		Labels: converter.APIKeyValueToLabel(req.WorkflowExecution.Labels),
		WorkflowTemplate: &v1.WorkflowTemplate{
			UID:     req.WorkflowExecution.WorkflowTemplate.Uid,
			Version: req.WorkflowExecution.WorkflowTemplate.Version,
		},
	}
	for _, param := range req.WorkflowExecution.Parameters {
		workflow.Parameters = append(workflow.Parameters, v1.WorkflowExecutionParameter{
			Name:  param.Name,
			Value: ptr.String(param.Value),
		})
	}

	wf, err := client.CreateWorkflowExecution(req.Namespace, workflow)
	if err != nil {
		return nil, err
	}

	return apiWorkflowExecution(wf), nil
}

func (s *WorkflowServer) AddWorkflowExecutionStatistics(ctx context.Context, request *api.AddWorkflowExecutionStatisticRequest) (*empty.Empty, error) {
	client := ctx.Value("kubeClient").(*v1.Client)
	workflowOutcomeIsSuccess := false
	if request.Statistics.WorkflowStatus == "Success" {
		workflowOutcomeIsSuccess = true
	}

	/*
	 The format from Argo needs to be parsed.
	 It's not RFC3339
	*/
	layout := "2006-01-02 15:04:05 -0700 MST"
	createdAt, err := time.Parse(layout, request.Statistics.CreatedAt)
	if err != nil {
		return &empty.Empty{}, err
	}
	err = client.AddWorkflowExecutionStatistic(request.Namespace, request.Name,
		request.Statistics.WorkflowTemplateId, createdAt, workflowOutcomeIsSuccess)
	if err != nil {
		return &empty.Empty{}, err
	}
	return &empty.Empty{}, nil
}

func (s *WorkflowServer) GetWorkflowExecution(ctx context.Context, req *api.GetWorkflowExecutionRequest) (*api.WorkflowExecution, error) {
	client := ctx.Value("kubeClient").(*v1.Client)
	allowed, err := auth.IsAuthorized(client, req.Namespace, "get", "argoproj.io", "workflows", req.Name)
	if err != nil || !allowed {
		return nil, err
	}

	wf, err := client.GetWorkflowExecution(req.Namespace, req.Name)
	if err != nil {
		return nil, err
	}

	return apiWorkflowExecution(wf), nil
}

func (s *WorkflowServer) WatchWorkflowExecution(req *api.WatchWorkflowExecutionRequest, stream api.WorkflowService_WatchWorkflowExecutionServer) error {
	client := stream.Context().Value("kubeClient").(*v1.Client)
	allowed, err := auth.IsAuthorized(client, req.Namespace, "get", "argoproj.io", "workflows", req.Name)
	if err != nil || !allowed {
		return err
	}

	watcher, err := client.WatchWorkflowExecution(req.Namespace, req.Name)
	if err != nil {
		return err
	}

	wf := &v1.WorkflowExecution{}
	ticker := time.NewTicker(time.Second)
	for {
		select {
		case wf = <-watcher:
		case <-ticker.C:
		}

		if wf == nil {
			break
		}
		if err := stream.Send(apiWorkflowExecution(wf)); err != nil {
			return err
		}
	}

	return nil
}

func (s *WorkflowServer) GetWorkflowExecutionLogs(req *api.GetWorkflowExecutionLogsRequest, stream api.WorkflowService_GetWorkflowExecutionLogsServer) error {
	client := stream.Context().Value("kubeClient").(*v1.Client)
	allowed, err := auth.IsAuthorized(client, req.Namespace, "get", "argoproj.io", "workflows", req.Name)
	if err != nil || !allowed {
		return err
	}

	watcher, err := client.GetWorkflowExecutionLogs(req.Namespace, req.Name, req.PodName, req.ContainerName)
	if err != nil {
		return err
	}

	le := &v1.LogEntry{}
	for {
		le = <-watcher
		if le == nil {
			break
		}

		if err := stream.Send(&api.LogEntry{
			Timestamp: le.Timestamp.String(),
			Content:   le.Content,
		}); err != nil {
			return err
		}
	}

	return nil
}

func (s *WorkflowServer) GetWorkflowExecutionMetrics(ctx context.Context, req *api.GetWorkflowExecutionMetricsRequest) (*api.GetWorkflowExecutionMetricsResponse, error) {
	client := ctx.Value("kubeClient").(*v1.Client)
	allowed, err := auth.IsAuthorized(client, req.Namespace, "get", "argoproj.io", "workflows", req.Name)
	if err != nil || !allowed {
		return nil, err
	}

	metrics, err := client.GetWorkflowExecutionMetrics(req.Namespace, req.Name, req.PodName)
	if err != nil {
		return nil, err
	}

	var apiMetrics []*api.Metric
	for _, m := range metrics {
		apiMetrics = append(apiMetrics, &api.Metric{
			Name:   m.Name,
			Value:  m.Value,
			Format: m.Format,
		})
	}
	if len(apiMetrics) == 0 {
		return nil, util.NewUserError(codes.NotFound, "Metrics were not found.")
	}

	return &api.GetWorkflowExecutionMetricsResponse{Metrics: apiMetrics}, nil
}

func (s *WorkflowServer) ListWorkflowExecutions(ctx context.Context, req *api.ListWorkflowExecutionsRequest) (*api.ListWorkflowExecutionsResponse, error) {
	client := ctx.Value("kubeClient").(*v1.Client)
	allowed, err := auth.IsAuthorized(client, req.Namespace, "list", "argoproj.io", "workflows", "")
	if err != nil || !allowed {
		return nil, err
	}

	if req.PageSize <= 0 {
		req.PageSize = 15
	}

	workflows, err := client.ListWorkflowExecutions(req.Namespace, req.WorkflowTemplateUid, req.WorkflowTemplateVersion)
	if err != nil {
		return nil, err
	}

	var apiWorkflowExecutions []*api.WorkflowExecution
	for _, wf := range workflows {
		apiWorkflowExecutions = append(apiWorkflowExecutions, apiWorkflowExecution(wf))
	}

	pages := int32(math.Ceil(float64(len(apiWorkflowExecutions)) / float64(req.PageSize)))
	if req.Page > pages {
		req.Page = pages
	}

	if req.Page <= 0 {
		req.Page = 1
	}

	start := (req.Page - 1) * req.PageSize
	end := start + req.PageSize
	if end >= int32(len(apiWorkflowExecutions)) {
		end = int32(len(apiWorkflowExecutions))
	}

	return &api.ListWorkflowExecutionsResponse{
		Count:              end - start,
		WorkflowExecutions: apiWorkflowExecutions[start:end],
		Page:               req.Page,
		Pages:              pages,
		TotalCount:         int32(len(apiWorkflowExecutions)),
	}, nil
}

func (s *WorkflowServer) ResubmitWorkflowExecution(ctx context.Context, req *api.ResubmitWorkflowExecutionRequest) (*api.WorkflowExecution, error) {
	client := ctx.Value("kubeClient").(*v1.Client)
	allowed, err := auth.IsAuthorized(client, req.Namespace, "create", "argoproj.io", "workflows", req.Name)
	if err != nil || !allowed {
		return nil, err
	}

	wf, err := client.ResubmitWorkflowExecution(req.Namespace, req.Name)
	if err != nil {
		return nil, err
	}

	return apiWorkflowExecution(wf), nil
}

func (s *WorkflowServer) TerminateWorkflowExecution(ctx context.Context, req *api.TerminateWorkflowExecutionRequest) (*empty.Empty, error) {
	client := ctx.Value("kubeClient").(*v1.Client)
	allowed, err := auth.IsAuthorized(client, req.Namespace, "update", "argoproj.io", "workflows", "")
	if err != nil || !allowed {
		return nil, err
	}

	err = client.TerminateWorkflowExecution(req.Namespace, req.Name)
	if err != nil {
		return nil, err
	}

	return &empty.Empty{}, nil
}

func (s *WorkflowServer) GetArtifact(ctx context.Context, req *api.GetArtifactRequest) (*api.ArtifactResponse, error) {
	client := ctx.Value("kubeClient").(*v1.Client)
	allowed, err := auth.IsAuthorized(client, req.Namespace, "get", "argoproj.io", "workflows", req.Name)
	if err != nil || !allowed {
		return nil, err
	}

	data, err := client.GetArtifact(req.Namespace, req.Name, req.Key)
	if err != nil {
		return nil, err
	}

	return &api.ArtifactResponse{
		Data: data,
	}, nil
}

func (s *WorkflowServer) ListFiles(ctx context.Context, req *api.ListFilesRequest) (*api.ListFilesResponse, error) {
	client := ctx.Value("kubeClient").(*v1.Client)
	allowed, err := auth.IsAuthorized(client, req.Namespace, "get", "argoproj.io", "workflows", req.Name)
	if err != nil || !allowed {
		return nil, err
	}

	files, err := client.ListFiles(req.Namespace, req.Path)
	if err != nil {
		return nil, err
	}

	apiFiles := make([]*api.File, len(files))
	for i, file := range files {
		apiFiles[i] = &api.File{
			Path:         file.Path,
			Name:         file.Name,
			Extension:    file.Extension,
			Directory:    file.Directory,
			Size:         file.Size,
			ContentType:  file.ContentType,
			LastModified: file.LastModified.UTC().Format(time.RFC3339),
		}
	}

	sort.Slice(apiFiles, func(i, j int) bool {
		fileI := apiFiles[i]
		fileJ := apiFiles[j]

		if fileI.Directory && !fileJ.Directory {
			return true
		}

		return strings.Compare(fileI.Path, fileJ.Path) < 0
	})

	parentPath := v1.FilePathToParentPath(req.Path)

	return &api.ListFilesResponse{
		Files:      apiFiles,
		ParentPath: parentPath,
	}, nil
}

func (s *WorkflowServer) GetWorkflowExecutionLabels(ctx context.Context, req *api.GetLabelsRequest) (*api.GetLabelsResponse, error) {
	client := ctx.Value("kubeClient").(*v1.Client)
	allowed, err := auth.IsAuthorized(client, req.Namespace, "get", "argoproj.io", "workflows", "")
	if err != nil || !allowed {
		return nil, err
	}

	labels, err := client.GetWorkflowExecutionLabels(req.Namespace, req.Name, "tags.onepanel.io/")
	if err != nil {
		return nil, err
	}

	resp := &api.GetLabelsResponse{
		Labels: mapToKeyValue(labels),
	}

	return resp, nil
}

// Adds any labels that are not yet associated to the workflow execution.
// If the label already exists, overwrites it.
func (s *WorkflowServer) AddWorkflowExecutionLabels(ctx context.Context, req *api.AddLabelsRequest) (*api.GetLabelsResponse, error) {
	client := ctx.Value("kubeClient").(*v1.Client)
	allowed, err := auth.IsAuthorized(client, req.Namespace, "update", "argoproj.io", "workflows", "")
	if err != nil || !allowed {
		return nil, err
	}

	keyValues := make(map[string]string)
	for _, item := range req.Labels.Items {
		keyValues[item.Key] = item.Value
	}

	labels, err := client.SetWorkflowExecutionLabels(req.Namespace, req.Name, "tags.onepanel.io/", keyValues, false)
	if err != nil {
		return nil, err
	}

	resp := &api.GetLabelsResponse{
		Labels: mapToKeyValue(labels),
	}

	return resp, nil
}

// Deletes all of the old labels and adds the new ones.
func (s *WorkflowServer) ReplaceWorkflowExecutionLabels(ctx context.Context, req *api.ReplaceLabelsRequest) (*api.GetLabelsResponse, error) {
	client := ctx.Value("kubeClient").(*v1.Client)
	allowed, err := auth.IsAuthorized(client, req.Namespace, "update", "argoproj.io", "workflows", "")
	if err != nil || !allowed {
		return nil, err
	}

	keyValues := make(map[string]string)
	for _, item := range req.Labels.Items {
		keyValues[item.Key] = item.Value
	}

	labels, err := client.SetWorkflowExecutionLabels(req.Namespace, req.Name, "tags.onepanel.io/", keyValues, true)
	if err != nil {
		return nil, err
	}

	resp := &api.GetLabelsResponse{
		Labels: mapToKeyValue(labels),
	}

	return resp, nil
}

func (s *WorkflowServer) DeleteWorkflowExecutionLabel(ctx context.Context, req *api.DeleteLabelRequest) (*api.GetLabelsResponse, error) {
	client := ctx.Value("kubeClient").(*v1.Client)
	allowed, err := auth.IsAuthorized(client, req.Namespace, "delete", "argoproj.io", "workflows", "")
	if err != nil || !allowed {
		return nil, err
	}

	keyToDelete := "tags.onepanel.io/" + req.Key
	labels, err := client.DeleteWorkflowExecutionLabel(req.Namespace, req.Name, keyToDelete)
	if err != nil {
		return nil, err
	}

	keyValues := make(map[string]string)
	for key, val := range labels {
		keyValues[key] = val
	}

	labels, err = client.SetWorkflowExecutionLabels(req.Namespace, req.Name, "", keyValues, true)
	if err != nil {
		return nil, err
	}

	resp := &api.GetLabelsResponse{
		Labels: mapToKeyValue(labels),
	}

	return resp, nil
}<|MERGE_RESOLUTION|>--- conflicted
+++ resolved
@@ -50,47 +50,6 @@
 	return
 }
 
-<<<<<<< HEAD
-=======
-func apiWorkflowTemplate(wft *v1.WorkflowTemplate) *api.WorkflowTemplate {
-	res := &api.WorkflowTemplate{
-		Uid:        wft.UID,
-		CreatedAt:  wft.CreatedAt.UTC().Format(time.RFC3339),
-		Name:       wft.Name,
-		Version:    wft.Version,
-		Manifest:   wft.Manifest,
-		IsLatest:   wft.IsLatest,
-		IsArchived: wft.IsArchived,
-	}
-
-	if wft.WorkflowExecutionStatisticReport != nil {
-		res.Stats = &api.WorkflowExecutionStatisticReport{
-			Total:        wft.WorkflowExecutionStatisticReport.Total,
-			LastExecuted: wft.WorkflowExecutionStatisticReport.LastExecuted.String(),
-			Running:      wft.WorkflowExecutionStatisticReport.Running,
-			Completed:    wft.WorkflowExecutionStatisticReport.Completed,
-			Failed:       wft.WorkflowExecutionStatisticReport.Failed,
-		}
-	}
-
-	return res
-}
-
-func mapToKeyValue(input map[string]string) []*api.KeyValue {
-	var result []*api.KeyValue
-	for key, value := range input {
-		keyValue := &api.KeyValue{
-			Key:   key,
-			Value: value,
-		}
-
-		result = append(result, keyValue)
-	}
-
-	return result
-}
-
->>>>>>> d4687e1b
 func (s *WorkflowServer) CreateWorkflowExecution(ctx context.Context, req *api.CreateWorkflowExecutionRequest) (*api.WorkflowExecution, error) {
 	client := ctx.Value("kubeClient").(*v1.Client)
 	allowed, err := auth.IsAuthorized(client, req.Namespace, "create", "argoproj.io", "workflows", "")
@@ -123,6 +82,7 @@
 func (s *WorkflowServer) AddWorkflowExecutionStatistics(ctx context.Context, request *api.AddWorkflowExecutionStatisticRequest) (*empty.Empty, error) {
 	client := ctx.Value("kubeClient").(*v1.Client)
 	workflowOutcomeIsSuccess := false
+	// todo - Succeeded ?
 	if request.Statistics.WorkflowStatus == "Success" {
 		workflowOutcomeIsSuccess = true
 	}
