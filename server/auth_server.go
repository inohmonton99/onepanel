--- conflicted
+++ resolved
@@ -16,39 +16,7 @@
 
 // NewAuthServer creates a new AuthServer
 func NewAuthServer() *AuthServer {
-<<<<<<< HEAD
 	return &AuthServer{}
-}
-func (a *AuthServer) IsWorkspaceAuthenticated(ctx context.Context, request *api.IsWorkspaceAuthenticatedRequest) (*empty.Empty, error) {
-	if ctx == nil {
-		return &empty.Empty{}, nil
-	}
-	client := getClient(ctx)
-	md, ok := metadata.FromIncomingContext(ctx)
-	if !ok {
-		return &empty.Empty{}, errors.New("Error parsing headers.")
-	}
-	//Expected format: x-original-authority:[name--default.alexcluster.onepanel.io]
-	xOriginalAuth := md.Get("x-original-authority")[0]
-	fqdn := md.Get("fqdn")[0]
-	if xOriginalAuth == fqdn {
-		return &empty.Empty{}, nil
-	}
-	pos := strings.Index(xOriginalAuth, ".")
-	if pos == -1 {
-		return &empty.Empty{}, errors.New("Error parsing x-original-authority. No '.' character.")
-	}
-	workspaceAndNamespace := xOriginalAuth[0:pos]
-	pieces := strings.Split(workspaceAndNamespace, "--")
-	_, err := auth.IsAuthorized(client, pieces[1], "create", "apps", "statefulsets", pieces[0])
-	if err != nil {
-		return &empty.Empty{}, err
-	}
-	return &empty.Empty{}, nil
-=======
-	server := &AuthServer{}
-	return server
->>>>>>> 5f6b9955
 }
 
 // IsAuthorized checks if the provided action is authorized.
@@ -61,19 +29,14 @@
 		res.Authorized = false
 		return res, status.Error(codes.Unauthenticated, "Unauthenticated.")
 	}
-<<<<<<< HEAD
 	//User auth check
 	client := getClient(ctx)
-=======
 
-	client := ctx.Value("kubeClient").(*v1.Client)
-
-	//User auth check
->>>>>>> 5f6b9955
 	err = a.isValidToken(err, client)
 	if err != nil {
 		return nil, err
 	}
+
 	//Check the request
 	allowed, err := auth.IsAuthorized(client, request.IsAuthorized.Namespace, request.IsAuthorized.Verb, request.IsAuthorized.Group, request.IsAuthorized.Resource, request.IsAuthorized.ResourceName)
 	if err != nil {
