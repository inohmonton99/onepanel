--- conflicted
+++ resolved
@@ -101,7 +101,6 @@
 
 }
 
-<<<<<<< HEAD
 var (
 	filter_WorkspaceTemplateService_ListWorkspaceTemplates_0 = &utilities.DoubleArray{Encoding: map[string]int{"namespace": 0}, Base: []int{1, 1, 0}, Check: []int{0, 1, 2}}
 )
@@ -110,7 +109,67 @@
 	var protoReq ListWorkspaceTemplatesRequest
 	var metadata runtime.ServerMetadata
 
-=======
+	var (
+		val string
+		ok  bool
+		err error
+		_   = err
+	)
+
+	val, ok = pathParams["namespace"]
+	if !ok {
+		return nil, metadata, status.Errorf(codes.InvalidArgument, "missing parameter %s", "namespace")
+	}
+
+	protoReq.Namespace, err = runtime.String(val)
+
+	if err != nil {
+		return nil, metadata, status.Errorf(codes.InvalidArgument, "type mismatch, parameter: %s, error: %v", "namespace", err)
+	}
+
+	if err := req.ParseForm(); err != nil {
+		return nil, metadata, status.Errorf(codes.InvalidArgument, "%v", err)
+	}
+	if err := runtime.PopulateQueryParameters(&protoReq, req.Form, filter_WorkspaceTemplateService_ListWorkspaceTemplates_0); err != nil {
+		return nil, metadata, status.Errorf(codes.InvalidArgument, "%v", err)
+	}
+
+	msg, err := client.ListWorkspaceTemplates(ctx, &protoReq, grpc.Header(&metadata.HeaderMD), grpc.Trailer(&metadata.TrailerMD))
+	return msg, metadata, err
+
+}
+
+func local_request_WorkspaceTemplateService_ListWorkspaceTemplates_0(ctx context.Context, marshaler runtime.Marshaler, server WorkspaceTemplateServiceServer, req *http.Request, pathParams map[string]string) (proto.Message, runtime.ServerMetadata, error) {
+	var protoReq ListWorkspaceTemplatesRequest
+	var metadata runtime.ServerMetadata
+
+	var (
+		val string
+		ok  bool
+		err error
+		_   = err
+	)
+
+	val, ok = pathParams["namespace"]
+	if !ok {
+		return nil, metadata, status.Errorf(codes.InvalidArgument, "missing parameter %s", "namespace")
+	}
+
+	protoReq.Namespace, err = runtime.String(val)
+
+	if err != nil {
+		return nil, metadata, status.Errorf(codes.InvalidArgument, "type mismatch, parameter: %s, error: %v", "namespace", err)
+	}
+
+	if err := runtime.PopulateQueryParameters(&protoReq, req.URL.Query(), filter_WorkspaceTemplateService_ListWorkspaceTemplates_0); err != nil {
+		return nil, metadata, status.Errorf(codes.InvalidArgument, "%v", err)
+	}
+
+	msg, err := server.ListWorkspaceTemplates(ctx, &protoReq)
+	return msg, metadata, err
+
+}
+
 func request_WorkspaceTemplateService_GenerateWorkspaceTemplateWorkflowTemplate_0(ctx context.Context, marshaler runtime.Marshaler, client WorkspaceTemplateServiceClient, req *http.Request, pathParams map[string]string) (proto.Message, runtime.ServerMetadata, error) {
 	var protoReq GenerateWorkspaceTemplateWorkflowTemplateRequest
 	var metadata runtime.ServerMetadata
@@ -123,35 +182,24 @@
 		return nil, metadata, status.Errorf(codes.InvalidArgument, "%v", err)
 	}
 
->>>>>>> 772f6ce8
-	var (
-		val string
-		ok  bool
-		err error
-		_   = err
-	)
-
-	val, ok = pathParams["namespace"]
-	if !ok {
-		return nil, metadata, status.Errorf(codes.InvalidArgument, "missing parameter %s", "namespace")
-	}
-
-	protoReq.Namespace, err = runtime.String(val)
-
-	if err != nil {
-		return nil, metadata, status.Errorf(codes.InvalidArgument, "type mismatch, parameter: %s, error: %v", "namespace", err)
-	}
-
-<<<<<<< HEAD
-	if err := req.ParseForm(); err != nil {
-		return nil, metadata, status.Errorf(codes.InvalidArgument, "%v", err)
-	}
-	if err := runtime.PopulateQueryParameters(&protoReq, req.Form, filter_WorkspaceTemplateService_ListWorkspaceTemplates_0); err != nil {
-		return nil, metadata, status.Errorf(codes.InvalidArgument, "%v", err)
-	}
-
-	msg, err := client.ListWorkspaceTemplates(ctx, &protoReq, grpc.Header(&metadata.HeaderMD), grpc.Trailer(&metadata.TrailerMD))
-=======
+	var (
+		val string
+		ok  bool
+		err error
+		_   = err
+	)
+
+	val, ok = pathParams["namespace"]
+	if !ok {
+		return nil, metadata, status.Errorf(codes.InvalidArgument, "missing parameter %s", "namespace")
+	}
+
+	protoReq.Namespace, err = runtime.String(val)
+
+	if err != nil {
+		return nil, metadata, status.Errorf(codes.InvalidArgument, "type mismatch, parameter: %s, error: %v", "namespace", err)
+	}
+
 	val, ok = pathParams["uid"]
 	if !ok {
 		return nil, metadata, status.Errorf(codes.InvalidArgument, "missing parameter %s", "uid")
@@ -164,17 +212,10 @@
 	}
 
 	msg, err := client.GenerateWorkspaceTemplateWorkflowTemplate(ctx, &protoReq, grpc.Header(&metadata.HeaderMD), grpc.Trailer(&metadata.TrailerMD))
->>>>>>> 772f6ce8
-	return msg, metadata, err
-
-}
-
-<<<<<<< HEAD
-func local_request_WorkspaceTemplateService_ListWorkspaceTemplates_0(ctx context.Context, marshaler runtime.Marshaler, server WorkspaceTemplateServiceServer, req *http.Request, pathParams map[string]string) (proto.Message, runtime.ServerMetadata, error) {
-	var protoReq ListWorkspaceTemplatesRequest
-	var metadata runtime.ServerMetadata
-
-=======
+	return msg, metadata, err
+
+}
+
 func local_request_WorkspaceTemplateService_GenerateWorkspaceTemplateWorkflowTemplate_0(ctx context.Context, marshaler runtime.Marshaler, server WorkspaceTemplateServiceServer, req *http.Request, pathParams map[string]string) (proto.Message, runtime.ServerMetadata, error) {
 	var protoReq GenerateWorkspaceTemplateWorkflowTemplateRequest
 	var metadata runtime.ServerMetadata
@@ -187,32 +228,24 @@
 		return nil, metadata, status.Errorf(codes.InvalidArgument, "%v", err)
 	}
 
->>>>>>> 772f6ce8
-	var (
-		val string
-		ok  bool
-		err error
-		_   = err
-	)
-
-	val, ok = pathParams["namespace"]
-	if !ok {
-		return nil, metadata, status.Errorf(codes.InvalidArgument, "missing parameter %s", "namespace")
-	}
-
-	protoReq.Namespace, err = runtime.String(val)
-
-	if err != nil {
-		return nil, metadata, status.Errorf(codes.InvalidArgument, "type mismatch, parameter: %s, error: %v", "namespace", err)
-	}
-
-<<<<<<< HEAD
-	if err := runtime.PopulateQueryParameters(&protoReq, req.URL.Query(), filter_WorkspaceTemplateService_ListWorkspaceTemplates_0); err != nil {
-		return nil, metadata, status.Errorf(codes.InvalidArgument, "%v", err)
-	}
-
-	msg, err := server.ListWorkspaceTemplates(ctx, &protoReq)
-=======
+	var (
+		val string
+		ok  bool
+		err error
+		_   = err
+	)
+
+	val, ok = pathParams["namespace"]
+	if !ok {
+		return nil, metadata, status.Errorf(codes.InvalidArgument, "missing parameter %s", "namespace")
+	}
+
+	protoReq.Namespace, err = runtime.String(val)
+
+	if err != nil {
+		return nil, metadata, status.Errorf(codes.InvalidArgument, "type mismatch, parameter: %s, error: %v", "namespace", err)
+	}
+
 	val, ok = pathParams["uid"]
 	if !ok {
 		return nil, metadata, status.Errorf(codes.InvalidArgument, "missing parameter %s", "uid")
@@ -225,7 +258,6 @@
 	}
 
 	msg, err := server.GenerateWorkspaceTemplateWorkflowTemplate(ctx, &protoReq)
->>>>>>> 772f6ce8
 	return msg, metadata, err
 
 }
@@ -255,11 +287,27 @@
 
 	})
 
-<<<<<<< HEAD
 	mux.Handle("GET", pattern_WorkspaceTemplateService_ListWorkspaceTemplates_0, func(w http.ResponseWriter, req *http.Request, pathParams map[string]string) {
-=======
+		ctx, cancel := context.WithCancel(req.Context())
+		defer cancel()
+		inboundMarshaler, outboundMarshaler := runtime.MarshalerForRequest(mux, req)
+		rctx, err := runtime.AnnotateIncomingContext(ctx, mux, req)
+		if err != nil {
+			runtime.HTTPError(ctx, mux, outboundMarshaler, w, req, err)
+			return
+		}
+		resp, md, err := local_request_WorkspaceTemplateService_ListWorkspaceTemplates_0(rctx, inboundMarshaler, server, req, pathParams)
+		ctx = runtime.NewServerMetadataContext(ctx, md)
+		if err != nil {
+			runtime.HTTPError(ctx, mux, outboundMarshaler, w, req, err)
+			return
+		}
+
+		forward_WorkspaceTemplateService_ListWorkspaceTemplates_0(ctx, mux, outboundMarshaler, w, req, resp, mux.GetForwardResponseOptions()...)
+
+	})
+
 	mux.Handle("POST", pattern_WorkspaceTemplateService_GenerateWorkspaceTemplateWorkflowTemplate_0, func(w http.ResponseWriter, req *http.Request, pathParams map[string]string) {
->>>>>>> 772f6ce8
 		ctx, cancel := context.WithCancel(req.Context())
 		defer cancel()
 		inboundMarshaler, outboundMarshaler := runtime.MarshalerForRequest(mux, req)
@@ -268,22 +316,14 @@
 			runtime.HTTPError(ctx, mux, outboundMarshaler, w, req, err)
 			return
 		}
-<<<<<<< HEAD
-		resp, md, err := local_request_WorkspaceTemplateService_ListWorkspaceTemplates_0(rctx, inboundMarshaler, server, req, pathParams)
-=======
 		resp, md, err := local_request_WorkspaceTemplateService_GenerateWorkspaceTemplateWorkflowTemplate_0(rctx, inboundMarshaler, server, req, pathParams)
->>>>>>> 772f6ce8
-		ctx = runtime.NewServerMetadataContext(ctx, md)
-		if err != nil {
-			runtime.HTTPError(ctx, mux, outboundMarshaler, w, req, err)
-			return
-		}
-
-<<<<<<< HEAD
-		forward_WorkspaceTemplateService_ListWorkspaceTemplates_0(ctx, mux, outboundMarshaler, w, req, resp, mux.GetForwardResponseOptions()...)
-=======
+		ctx = runtime.NewServerMetadataContext(ctx, md)
+		if err != nil {
+			runtime.HTTPError(ctx, mux, outboundMarshaler, w, req, err)
+			return
+		}
+
 		forward_WorkspaceTemplateService_GenerateWorkspaceTemplateWorkflowTemplate_0(ctx, mux, outboundMarshaler, w, req, resp, mux.GetForwardResponseOptions()...)
->>>>>>> 772f6ce8
 
 	})
 
@@ -348,11 +388,27 @@
 
 	})
 
-<<<<<<< HEAD
 	mux.Handle("GET", pattern_WorkspaceTemplateService_ListWorkspaceTemplates_0, func(w http.ResponseWriter, req *http.Request, pathParams map[string]string) {
-=======
+		ctx, cancel := context.WithCancel(req.Context())
+		defer cancel()
+		inboundMarshaler, outboundMarshaler := runtime.MarshalerForRequest(mux, req)
+		rctx, err := runtime.AnnotateContext(ctx, mux, req)
+		if err != nil {
+			runtime.HTTPError(ctx, mux, outboundMarshaler, w, req, err)
+			return
+		}
+		resp, md, err := request_WorkspaceTemplateService_ListWorkspaceTemplates_0(rctx, inboundMarshaler, client, req, pathParams)
+		ctx = runtime.NewServerMetadataContext(ctx, md)
+		if err != nil {
+			runtime.HTTPError(ctx, mux, outboundMarshaler, w, req, err)
+			return
+		}
+
+		forward_WorkspaceTemplateService_ListWorkspaceTemplates_0(ctx, mux, outboundMarshaler, w, req, resp, mux.GetForwardResponseOptions()...)
+
+	})
+
 	mux.Handle("POST", pattern_WorkspaceTemplateService_GenerateWorkspaceTemplateWorkflowTemplate_0, func(w http.ResponseWriter, req *http.Request, pathParams map[string]string) {
->>>>>>> 772f6ce8
 		ctx, cancel := context.WithCancel(req.Context())
 		defer cancel()
 		inboundMarshaler, outboundMarshaler := runtime.MarshalerForRequest(mux, req)
@@ -361,22 +417,14 @@
 			runtime.HTTPError(ctx, mux, outboundMarshaler, w, req, err)
 			return
 		}
-<<<<<<< HEAD
-		resp, md, err := request_WorkspaceTemplateService_ListWorkspaceTemplates_0(rctx, inboundMarshaler, client, req, pathParams)
-=======
 		resp, md, err := request_WorkspaceTemplateService_GenerateWorkspaceTemplateWorkflowTemplate_0(rctx, inboundMarshaler, client, req, pathParams)
->>>>>>> 772f6ce8
-		ctx = runtime.NewServerMetadataContext(ctx, md)
-		if err != nil {
-			runtime.HTTPError(ctx, mux, outboundMarshaler, w, req, err)
-			return
-		}
-
-<<<<<<< HEAD
-		forward_WorkspaceTemplateService_ListWorkspaceTemplates_0(ctx, mux, outboundMarshaler, w, req, resp, mux.GetForwardResponseOptions()...)
-=======
+		ctx = runtime.NewServerMetadataContext(ctx, md)
+		if err != nil {
+			runtime.HTTPError(ctx, mux, outboundMarshaler, w, req, err)
+			return
+		}
+
 		forward_WorkspaceTemplateService_GenerateWorkspaceTemplateWorkflowTemplate_0(ctx, mux, outboundMarshaler, w, req, resp, mux.GetForwardResponseOptions()...)
->>>>>>> 772f6ce8
 
 	})
 
@@ -386,19 +434,15 @@
 var (
 	pattern_WorkspaceTemplateService_CreateWorkspaceTemplate_0 = runtime.MustPattern(runtime.NewPattern(1, []int{2, 0, 2, 1, 1, 0, 4, 1, 5, 2, 2, 3}, []string{"apis", "v1beta1", "namespace", "workspace_templates"}, "", runtime.AssumeColonVerbOpt(true)))
 
-<<<<<<< HEAD
 	pattern_WorkspaceTemplateService_ListWorkspaceTemplates_0 = runtime.MustPattern(runtime.NewPattern(1, []int{2, 0, 2, 1, 1, 0, 4, 1, 5, 2, 2, 3}, []string{"apis", "v1beta1", "namespace", "workspace_templates"}, "", runtime.AssumeColonVerbOpt(true)))
-=======
+
 	pattern_WorkspaceTemplateService_GenerateWorkspaceTemplateWorkflowTemplate_0 = runtime.MustPattern(runtime.NewPattern(1, []int{2, 0, 2, 1, 1, 0, 4, 1, 5, 2, 2, 3, 1, 0, 4, 1, 5, 4, 2, 5}, []string{"apis", "v1beta1", "namespace", "workspace_templates", "uid", "workflow_template"}, "", runtime.AssumeColonVerbOpt(true)))
->>>>>>> 772f6ce8
 )
 
 var (
 	forward_WorkspaceTemplateService_CreateWorkspaceTemplate_0 = runtime.ForwardResponseMessage
 
-<<<<<<< HEAD
 	forward_WorkspaceTemplateService_ListWorkspaceTemplates_0 = runtime.ForwardResponseMessage
-=======
+
 	forward_WorkspaceTemplateService_GenerateWorkspaceTemplateWorkflowTemplate_0 = runtime.ForwardResponseMessage
->>>>>>> 772f6ce8
 )