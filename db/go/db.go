package migration

import (
	sq "github.com/Masterminds/squirrel"
	"github.com/jmoiron/sqlx"
	v1 "github.com/onepanelio/core/pkg"
	"log"
)

// initializedMigrations is used to keep track of which migrations have been initialized.
// if they are initialized more than once, goose panics.
var initializedMigrations = make(map[int]bool)

// sqlRanMigrations keeps track of all the sql migrations that have been run.
// we need to know this because in an older version some go migrations ran alongside sql.
// So if they have already been run, we can't run them again.
var sqlRanMigrations = make(map[uint64]bool)

// migrationHasAlreadyBeenRun returns true if the migration has already been run in sql
// see sqlRanMigrations var
func migrationHasAlreadyBeenRun(version int) bool {
	_, ok := sqlRanMigrations[uint64(version)]
	return ok
}

// Initialize sets up the go migrations.
func Initialize() {
	client, err := getClient()
	if err != nil {
		log.Fatalf("unable to get client for go migrations: %v", err)
	}

	migrationsRan, err := getRanSQLMigrations(client)
	if err != nil {
		log.Fatalf("Unable to get already run sql migrations: %v", err)
	}
	sqlRanMigrations = migrationsRan

	initialize20200525160514()
	initialize20200528140124()
	initialize20200605090509()
	initialize20200605090535()
	initialize20200626113635()
	initialize20200704151301()
<<<<<<< HEAD
	initialize20200727144157()
=======
	initialize20200724220450()
  initialize20200728190804()
>>>>>>> b239ca1e
}

func getClient() (*v1.Client, error) {
	kubeConfig := v1.NewConfig()
	client, err := v1.NewClient(kubeConfig, nil, nil)
	if err != nil {
		return nil, err
	}
	config, err := client.GetSystemConfig()
	if err != nil {
		return nil, err
	}

	dbDriverName, dbDataSourceName := config.DatabaseConnection()
	client.DB = v1.NewDB(sqlx.MustConnect(dbDriverName, dbDataSourceName))

	return client, nil
}

// getRanSQLMigrations returns a map where each key is a sql migration version ran.
func getRanSQLMigrations(client *v1.Client) (map[uint64]bool, error) {
	sb := sq.StatementBuilder.PlaceholderFormat(sq.Dollar)

	query := sb.Select("version_id").
		From("goose_db_version")

	versions := make([]uint64, 0)
	if err := client.Selectx(&versions, query); err != nil {
		return nil, err
	}

	result := make(map[uint64]bool)
	for _, version := range versions {
		result[version] = true
	}

	return result, nil
}<|MERGE_RESOLUTION|>--- conflicted
+++ resolved
@@ -42,12 +42,9 @@
 	initialize20200605090535()
 	initialize20200626113635()
 	initialize20200704151301()
-<<<<<<< HEAD
+	initialize20200724220450()
 	initialize20200727144157()
-=======
-	initialize20200724220450()
-  initialize20200728190804()
->>>>>>> b239ca1e
+    initialize20200728190804()	
 }
 
 func getClient() (*v1.Client, error) {
