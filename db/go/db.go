package migration

import (
	"errors"
	sq "github.com/Masterminds/squirrel"
	"github.com/jmoiron/sqlx"
	v1 "github.com/onepanelio/core/pkg"
	"io/ioutil"
	"log"
	"os"
	"path/filepath"
	"strings"
)

// initializedMigrations is used to keep track of which migrations have been initialized.
// if they are initialized more than once, goose panics.
var initializedMigrations = make(map[int]bool)

// sqlRanMigrations keeps track of all the sql migrations that have been run.
// we need to know this because in an older version some go migrations ran alongside sql.
// So if they have already been run, we can't run them again.
var sqlRanMigrations = make(map[uint64]bool)

// migrationHasAlreadyBeenRun returns true if the migration has already been run in sql
// see sqlRanMigrations var
func migrationHasAlreadyBeenRun(version int) bool {
	_, ok := sqlRanMigrations[uint64(version)]
	return ok
}

// Initialize sets up the go migrations.
func Initialize() {
	client, err := getClient()
	if err != nil {
		log.Fatalf("unable to get client for go migrations: %v", err)
	}

	migrationsRan, err := getRanSQLMigrations(client)
	if err != nil {
		log.Fatalf("Unable to get already run sql migrations: %v", err)
	}
	sqlRanMigrations = migrationsRan

	initialize20200525160514()
	initialize20200528140124()
	initialize20200605090509()
	initialize20200605090535()
	initialize20200626113635()
	initialize20200704151301()
	initialize20200724220450()
	initialize20200727144157()
	initialize20200728190804()
	initialize20200812104328()
	initialize20200812113316()
	initialize20200814160856()
	initialize20200821162630()
	initialize20200824095513()
	initialize20200824101019()
	initialize20200824101905()
	initialize20200825154403()
	initialize20200826185926()
	initialize20200922103448()
	initialize20200929144301()
	initialize20200929153931()
	initialize20201001070806()
	initialize20201016170415()
	initialize20201028145442()
	initialize20201028145443()
	initialize20201031165106()
	initialize20201102104048()
	initialize20201113094916()
	initialize20201115133046()
	initialize20201115134934()
	initialize20201115145814()
	initialize20201130130433()
	initialize20201208155115()
	initialize20201208155805()
	initialize20201209124226()
<<<<<<< HEAD
	initialize20201221172926()
=======
	initialize20201211161117()
	initialize20201214133458()
>>>>>>> 0efa00db

	if err := client.DB.Close(); err != nil {
		log.Printf("[error] closing db %v", err)
	}
}

func getClient() (*v1.Client, error) {
	kubeConfig := v1.NewConfig()
	client, err := v1.NewClient(kubeConfig, nil, nil)
	if err != nil {
		return nil, err
	}
	config, err := client.GetSystemConfig()
	if err != nil {
		return nil, err
	}

	dbDriverName, dbDataSourceName := config.DatabaseConnection()
	client.DB = v1.NewDB(sqlx.MustConnect(dbDriverName, dbDataSourceName))

	return client, nil
}

// getRanSQLMigrations returns a map where each key is a sql migration version ran.
func getRanSQLMigrations(client *v1.Client) (map[uint64]bool, error) {
	sb := sq.StatementBuilder.PlaceholderFormat(sq.Dollar)

	query := sb.Select("version_id").
		From("goose_db_version")

	versions := make([]uint64, 0)
	if err := client.Selectx(&versions, query); err != nil {
		return nil, err
	}

	result := make(map[uint64]bool)
	for _, version := range versions {
		result[version] = true
	}

	return result, nil
}

// ReplaceArtifactRepositoryType will look for {{.ArtifactRepositoryType}} in the migration and replace it based on config.
func ReplaceArtifactRepositoryType(client *v1.Client, namespace *v1.Namespace, workflowTemplate *v1.WorkflowTemplate, workspaceTemplate *v1.WorkspaceTemplate) error {
	artifactRepositoryType := "s3"
	nsConfig, err := client.GetNamespaceConfig(namespace.Name)
	if err != nil {
		return err
	}
	if nsConfig.ArtifactRepository.GCS != nil {
		artifactRepositoryType = "gcs"
	}

	if workflowTemplate != nil {
		workflowTemplate.Manifest = strings.NewReplacer(
			"{{.ArtifactRepositoryType}}", artifactRepositoryType).Replace(workflowTemplate.Manifest)
	}
	if workspaceTemplate != nil {
		workspaceTemplate.Manifest = strings.NewReplacer(
			"{{.ArtifactRepositoryType}}", artifactRepositoryType).Replace(workspaceTemplate.Manifest)
	}
	if workflowTemplate == nil && workspaceTemplate == nil {
		return errors.New("workflow and workspace template cannot be nil")
	}

	return nil
}

// readDataFile returns the contents of a file in the db/data/{path} directory
// path can indicate subdirectories like cvat/20201016170415.yaml
func readDataFile(path string) (string, error) {
	curDir, err := os.Getwd()
	if err != nil {
		return "", err
	}

	finalPath := []string{curDir, "db", "yaml"}

	for _, pathPart := range strings.Split(path, string(os.PathSeparator)) {
		finalPath = append(finalPath, pathPart)
	}

	data, err := ioutil.ReadFile(filepath.Join(finalPath...))
	if err != nil {
		return "", err
	}

	return string(data), nil
}<|MERGE_RESOLUTION|>--- conflicted
+++ resolved
@@ -76,12 +76,9 @@
 	initialize20201208155115()
 	initialize20201208155805()
 	initialize20201209124226()
-<<<<<<< HEAD
-	initialize20201221172926()
-=======
 	initialize20201211161117()
 	initialize20201214133458()
->>>>>>> 0efa00db
+  initialize20201221172926()
 
 	if err := client.DB.Close(); err != nil {
 		log.Printf("[error] closing db %v", err)
